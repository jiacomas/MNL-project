<<<<<<< HEAD
=======
backend/app/data
>>>>>>> 56725f82
venv/

*.DS_Store<|MERGE_RESOLUTION|>--- conflicted
+++ resolved
@@ -1,7 +1,4 @@
-<<<<<<< HEAD
-=======
 backend/app/data
->>>>>>> 56725f82
 venv/
 
 *.DS_Store