"""
Main FastAPI application entrypoint.
"""

from fastapi import FastAPI
<<<<<<< HEAD
from routers import admin_analytics, admin_sync
from routers.items import router as items_router
=======
from routers.reviews import router as reviews_router
>>>>>>> e80f23e3

app = FastAPI()


@app.get("/health")
def health():
    """Return a simple status message to indicate the API is running."""
    return {"status": "ok"}


app.include_router(admin_analytics.router)
app.include_router(admin_sync.router)
# Don't do this in production; just for demo purposes
app.include_router(reviews_router)<|MERGE_RESOLUTION|>--- conflicted
+++ resolved
@@ -3,12 +3,9 @@
 """
 
 from fastapi import FastAPI
-<<<<<<< HEAD
 from routers import admin_analytics, admin_sync
 from routers.items import router as items_router
-=======
 from routers.reviews import router as reviews_router
->>>>>>> e80f23e3
 
 app = FastAPI()
 
