# Analytics service
from __future__ import annotations

import csv
<<<<<<< HEAD
import json
import os
from collections import Counter
from datetime import datetime, timezone
from pathlib import Path
from typing import Any, Dict, List

# ---------------------------------------------------------------------------
# Data locations (defaults for the real app – tests monkeypatch these)
# ---------------------------------------------------------------------------

BASE_DATA_DIR = Path(os.environ.get("MOVIE_DATA_PATH", "data"))

USERS_FILE = BASE_DATA_DIR / "users" / "users.json"
REVIEWS_FILE = BASE_DATA_DIR / "reviews" / "reviews.json"
BOOKMARKS_FILE = BASE_DATA_DIR / "bookmarks" / "bookmarks.json"
PENALTIES_FILE = BASE_DATA_DIR / "penalties" / "penalties.json"
ITEMS_FILE = BASE_DATA_DIR / "items.json"

EXPORT_DIR = Path("reports") / "exports"
EXPORT_DIR.mkdir(parents=True, exist_ok=True)


# ---------------------------------------------------------------------------
# Helpers
# ---------------------------------------------------------------------------


def _load_list(path: Path) -> List[Dict[str, Any]]:
    """Load a JSON file and always return a list of dicts.

    Handles a few shapes we might see:

    - plain list: [{...}, {...}]
    - dict with "items" key: {"items": [...]}
    - dict with "users" key: {"users": [...]}
=======
import os
import uuid
from datetime import datetime, timezone
from pathlib import Path
from typing import Any, Dict, List, Optional

from fastapi import HTTPException, status

from backend.repositories.reviews_repo import CSVReviewRepo
from backend.schemas.reviews import ReviewCreate, ReviewOut, ReviewUpdate

_repo = CSVReviewRepo()


def create_review(payload: ReviewCreate) -> ReviewOut:
    """Create a new review (one per user per movie)."""
    existing = _repo.get_by_user(payload.movie_id, payload.user_id)
    if existing:
        raise HTTPException(
            status_code=status.HTTP_400_BAD_REQUEST,
            detail="User has already reviewed this movie. Use update instead.",
        )

    now = datetime.now(timezone.utc)
    review = ReviewOut(
        id=str(uuid.uuid4()),
        user_id=payload.user_id,
        movie_id=payload.movie_id,
        rating=payload.rating,
        comment=payload.comment,
        created_at=now,
        updated_at=now,
    )
    return _repo.create(review)


def list_reviews(
    movie_id: str,
    limit: int = 50,
    cursor: Optional[int] = None,
    min_rating: Optional[int] = None,
) -> tuple[List[ReviewOut], Optional[int]]:
    """List reviews for a movie with pagination and optional filters."""
    return _repo.list_by_movie(
        movie_id,
        limit=limit,
        cursor=cursor,
        min_rating=min_rating,
    )


def update_review(
    movie_id: str,
    review_id: str,
    current_user_id: str,
    payload: ReviewUpdate,
) -> ReviewOut:
    """Update an existing review; only the author may update."""
    existing = _repo.get_by_id(movie_id, review_id)
    if not existing:
        raise HTTPException(
            status_code=status.HTTP_404_NOT_FOUND,
            detail="Review not found.",
        )

    if existing.user_id != current_user_id:
        # Review exists but belongs to someone else -> 403
        raise HTTPException(
            status_code=status.HTTP_403_FORBIDDEN,
            detail="Not authorized to update this review.",
        )

    updated = ReviewOut(
        # keep immutable fields from existing
        **existing.model_dump(exclude={"rating", "comment", "updated_at"}),
        rating=payload.rating if payload.rating is not None else existing.rating,
        comment=payload.comment if payload.comment is not None else existing.comment,
        updated_at=datetime.now(timezone.utc),
    )
    return _repo.update(updated)


def delete_review(movie_id: str, review_id: str, current_user_id: str) -> None:
    """Delete a review.

    Rules (what the tests expect):
    * If the review does not exist -> 404.
    * If the review exists but current_user_id is not the author -> 403.
    * If the review exists and user is the author -> delete it.
>>>>>>> 1159f9c2
    """
    if not path.exists():
        return []

    with path.open(encoding="utf-8") as f:
        data = json.load(f)

    if isinstance(data, list):
        return list(data)

    if isinstance(data, dict):
        if "items" in data:
            return list(data["items"])
        if "users" in data:
            return list(data["users"])

    # Fallback – wrap in list if it’s a single object
    return [data]


# ---------------------------------------------------------------------------
# Core stats + CSV export
# ---------------------------------------------------------------------------


<<<<<<< HEAD
def compute_stats() -> Dict[str, Any]:
    """Compute platform statistics used by CSV export.

    Returns a dict with:

    {
        "user_counts": {"active": int, "total": int},
        "review_counts": {"reviews": int},
        "bookmarks_count": int,
        "penalties_count": int,
        "top_genres": [{"genre": str, "count": int}, ...],
    }
    """
    users = _load_list(USERS_FILE)
    reviews = _load_list(REVIEWS_FILE)
    bookmarks = _load_list(BOOKMARKS_FILE)
    penalties = _load_list(PENALTIES_FILE)
    items = _load_list(ITEMS_FILE)

    # Active vs total users (treat missing is_locked as active)
    active_users = [u for u in users if not u.get("is_locked", False)]
    user_counts = {"active": len(active_users), "total": len(users)}

    review_counts = {"reviews": len(reviews)}
    bookmarks_count = len(bookmarks)
    penalties_count = len(penalties)

    # Map movies by id so we can count genres from reviews+bookmarks
    movies_by_id: Dict[str, Dict[str, Any]] = {}
    for movie in items:
        movie_id = movie.get("id") or movie.get("movie_id")
        if movie_id:
            movies_by_id[movie_id] = movie

    genre_counter: Counter[str] = Counter()

    def _bump_genres(collection: List[Dict[str, Any]]) -> None:
        for entry in collection:
            movie = movies_by_id.get(entry.get("movie_id"))
            if not movie:
                continue

            # Support both "genres" and "movieGenres"
            raw_genres = movie.get("genres") or movie.get("movieGenres") or []
            for g in raw_genres:
                genre = str(g)
                if genre:
                    genre_counter[genre] += 1

    _bump_genres(reviews)
    _bump_genres(bookmarks)

    top_genres = [
        {"genre": genre, "count": count}
        for genre, count in genre_counter.most_common(10)
    ]

    return {
        "user_counts": user_counts,
        "review_counts": review_counts,
        "bookmarks_count": bookmarks_count,
        "penalties_count": penalties_count,
        "top_genres": top_genres,
    }


def compute_stats_and_write_csv() -> Path:
    """Compute stats and write them to a CSV file in EXPORT_DIR.

    The CSV has a stable schema:

    - Section 1: high-level counts
        metric,value
        user_active,?
        user_total,?
        reviews,?
        bookmarks,?
        penalties,?

    - (blank row)

    - Section 2: top genres
        top_genre_rank,genre,count
        1,Action,12
        2,Drama,8
        ...

    - (blank row)

    - Tail row:
        generated_at,<UTC timestamp>
    """
    stats = compute_stats()
    generated_at = datetime.now(timezone.utc).isoformat()

    EXPORT_DIR.mkdir(parents=True, exist_ok=True)
    safe_ts = generated_at.replace(":", "-")
    out_path = EXPORT_DIR / f"platform_stats_{safe_ts}.csv"

    with out_path.open("w", newline="", encoding="utf-8") as f:
        writer = csv.writer(f)

        # Section 1: counts
        writer.writerow(["metric", "value"])
        writer.writerow(["user_active", stats["user_counts"]["active"]])
        writer.writerow(["user_total", stats["user_counts"]["total"]])
        writer.writerow(["reviews", stats["review_counts"]["reviews"]])
        writer.writerow(["bookmarks", stats["bookmarks_count"]])
        writer.writerow(["penalties", stats["penalties_count"]])
        writer.writerow([])

        # Section 2: top genres
        writer.writerow(["top_genre_rank", "genre", "count"])
        for idx, entry in enumerate(stats["top_genres"], start=1):
            writer.writerow([idx, entry["genre"], entry["count"]])

        writer.writerow([])
        writer.writerow(["generated_at", generated_at])

    return out_path
=======
def _discover_movie_root() -> str:
    """Discover where movie data lives on disk.

    Tries the repo's configured BASE_PATH first (relative to working dir),
    then falls back to the sibling `../data` directory commonly used in this repo.
    """
    # try repo default
    try:
        from repositories import reviews_repo

        candidate = reviews_repo.BASE_PATH
    except Exception:
        candidate = "data/movies"

    # possible absolute/relative locations to check
    candidates = [candidate]
    # relative to this services package -> backend/services/../data
    services_dir = Path(__file__).resolve().parent
    candidates.append(str((services_dir.parent / "data")))
    # also try working directory base
    candidates.append(str(Path.cwd() / candidate))

    for p in candidates:
        if os.path.exists(p) and os.path.isdir(p):
            return p

    # default to candidate even if missing (caller should handle missing)
    return candidate


def search_reviews_by_title(
    title_query: str,
    sort_by: str = "date",
    order: str = "desc",
) -> List[Dict[str, Any]]:
    """Search reviews by movie title (case-insensitive).

    Returns a list of dicts with fields: id, movie_title, rating, created_at, user_id.
    sort_by: 'date' or 'rating'. order: 'asc' or 'desc'.
    """
    root = _discover_movie_root()
    normalized_q = (title_query or "").strip().lower()

    results: List[Dict[str, Any]] = []

    if not os.path.isdir(root):
        return results

    for entry in sorted(os.listdir(root)):
        # entry is movie directory name
        if normalized_q and normalized_q not in entry.lower():
            continue

        movie_id = entry
        # pull all reviews for the movie (pass large limit to get all rows)
        try:
            reviews, _ = _repo.list_by_movie(movie_id=movie_id, limit=1000000, cursor=0)
        except Exception:
            # skip movies with missing/invalid CSV
            continue

        for r in reviews:
            results.append(
                {
                    "id": r.id,
                    "movie_title": movie_id,
                    "rating": r.rating,
                    "created_at": r.created_at,
                    "user_id": r.user_id,
                }
            )

    # sort
    reverse = order != "asc"
    if sort_by == "rating":
        results.sort(key=lambda x: (x.get("rating") or 0), reverse=reverse)
    else:
        # default: sort by date
        results.sort(key=lambda x: x.get("created_at") or 0, reverse=reverse)

    return results


def write_reviews_csv(
    rows: List[Dict[str, Any]], filename: Optional[str] = None
) -> Path:
    """Write given review rows to a CSV file and return the Path.

    The CSV will include headers: id,movie_title,rating,created_at,user_id
    """
    out_dir = Path(_discover_movie_root()) / "exports"
    out_dir.mkdir(parents=True, exist_ok=True)
    if filename:
        out_path = out_dir / filename
    else:
        out_path = (
            out_dir
            / f"reviews_export_{int(datetime.now(timezone.utc).timestamp())}.csv"
        )

    with open(out_path, "w", newline="", encoding="utf-8") as f:
        writer = csv.writer(f)
        writer.writerow(["id", "movie_title", "rating", "created_at", "user_id"])
        for r in rows:
            created = r.get("created_at")
            if isinstance(created, datetime):
                created_s = created.isoformat()
            else:
                created_s = str(created)
            writer.writerow(
                [
                    r.get("id"),
                    r.get("movie_title"),
                    r.get("rating"),
                    created_s,
                    r.get("user_id"),
                ]
            )

    return out_path


# .. note::
#    Parts of this file comments and basic scaffolding were auto-completed by VS Code.
#    Core logic and subsequent modifications were implemented by the author(s).
>>>>>>> 1159f9c2
<|MERGE_RESOLUTION|>--- conflicted
+++ resolved
@@ -2,44 +2,6 @@
 from __future__ import annotations
 
 import csv
-<<<<<<< HEAD
-import json
-import os
-from collections import Counter
-from datetime import datetime, timezone
-from pathlib import Path
-from typing import Any, Dict, List
-
-# ---------------------------------------------------------------------------
-# Data locations (defaults for the real app – tests monkeypatch these)
-# ---------------------------------------------------------------------------
-
-BASE_DATA_DIR = Path(os.environ.get("MOVIE_DATA_PATH", "data"))
-
-USERS_FILE = BASE_DATA_DIR / "users" / "users.json"
-REVIEWS_FILE = BASE_DATA_DIR / "reviews" / "reviews.json"
-BOOKMARKS_FILE = BASE_DATA_DIR / "bookmarks" / "bookmarks.json"
-PENALTIES_FILE = BASE_DATA_DIR / "penalties" / "penalties.json"
-ITEMS_FILE = BASE_DATA_DIR / "items.json"
-
-EXPORT_DIR = Path("reports") / "exports"
-EXPORT_DIR.mkdir(parents=True, exist_ok=True)
-
-
-# ---------------------------------------------------------------------------
-# Helpers
-# ---------------------------------------------------------------------------
-
-
-def _load_list(path: Path) -> List[Dict[str, Any]]:
-    """Load a JSON file and always return a list of dicts.
-
-    Handles a few shapes we might see:
-
-    - plain list: [{...}, {...}]
-    - dict with "items" key: {"items": [...]}
-    - dict with "users" key: {"users": [...]}
-=======
 import os
 import uuid
 from datetime import datetime, timezone
@@ -129,7 +91,6 @@
     * If the review does not exist -> 404.
     * If the review exists but current_user_id is not the author -> 403.
     * If the review exists and user is the author -> delete it.
->>>>>>> 1159f9c2
     """
     if not path.exists():
         return []
@@ -155,128 +116,6 @@
 # ---------------------------------------------------------------------------
 
 
-<<<<<<< HEAD
-def compute_stats() -> Dict[str, Any]:
-    """Compute platform statistics used by CSV export.
-
-    Returns a dict with:
-
-    {
-        "user_counts": {"active": int, "total": int},
-        "review_counts": {"reviews": int},
-        "bookmarks_count": int,
-        "penalties_count": int,
-        "top_genres": [{"genre": str, "count": int}, ...],
-    }
-    """
-    users = _load_list(USERS_FILE)
-    reviews = _load_list(REVIEWS_FILE)
-    bookmarks = _load_list(BOOKMARKS_FILE)
-    penalties = _load_list(PENALTIES_FILE)
-    items = _load_list(ITEMS_FILE)
-
-    # Active vs total users (treat missing is_locked as active)
-    active_users = [u for u in users if not u.get("is_locked", False)]
-    user_counts = {"active": len(active_users), "total": len(users)}
-
-    review_counts = {"reviews": len(reviews)}
-    bookmarks_count = len(bookmarks)
-    penalties_count = len(penalties)
-
-    # Map movies by id so we can count genres from reviews+bookmarks
-    movies_by_id: Dict[str, Dict[str, Any]] = {}
-    for movie in items:
-        movie_id = movie.get("id") or movie.get("movie_id")
-        if movie_id:
-            movies_by_id[movie_id] = movie
-
-    genre_counter: Counter[str] = Counter()
-
-    def _bump_genres(collection: List[Dict[str, Any]]) -> None:
-        for entry in collection:
-            movie = movies_by_id.get(entry.get("movie_id"))
-            if not movie:
-                continue
-
-            # Support both "genres" and "movieGenres"
-            raw_genres = movie.get("genres") or movie.get("movieGenres") or []
-            for g in raw_genres:
-                genre = str(g)
-                if genre:
-                    genre_counter[genre] += 1
-
-    _bump_genres(reviews)
-    _bump_genres(bookmarks)
-
-    top_genres = [
-        {"genre": genre, "count": count}
-        for genre, count in genre_counter.most_common(10)
-    ]
-
-    return {
-        "user_counts": user_counts,
-        "review_counts": review_counts,
-        "bookmarks_count": bookmarks_count,
-        "penalties_count": penalties_count,
-        "top_genres": top_genres,
-    }
-
-
-def compute_stats_and_write_csv() -> Path:
-    """Compute stats and write them to a CSV file in EXPORT_DIR.
-
-    The CSV has a stable schema:
-
-    - Section 1: high-level counts
-        metric,value
-        user_active,?
-        user_total,?
-        reviews,?
-        bookmarks,?
-        penalties,?
-
-    - (blank row)
-
-    - Section 2: top genres
-        top_genre_rank,genre,count
-        1,Action,12
-        2,Drama,8
-        ...
-
-    - (blank row)
-
-    - Tail row:
-        generated_at,<UTC timestamp>
-    """
-    stats = compute_stats()
-    generated_at = datetime.now(timezone.utc).isoformat()
-
-    EXPORT_DIR.mkdir(parents=True, exist_ok=True)
-    safe_ts = generated_at.replace(":", "-")
-    out_path = EXPORT_DIR / f"platform_stats_{safe_ts}.csv"
-
-    with out_path.open("w", newline="", encoding="utf-8") as f:
-        writer = csv.writer(f)
-
-        # Section 1: counts
-        writer.writerow(["metric", "value"])
-        writer.writerow(["user_active", stats["user_counts"]["active"]])
-        writer.writerow(["user_total", stats["user_counts"]["total"]])
-        writer.writerow(["reviews", stats["review_counts"]["reviews"]])
-        writer.writerow(["bookmarks", stats["bookmarks_count"]])
-        writer.writerow(["penalties", stats["penalties_count"]])
-        writer.writerow([])
-
-        # Section 2: top genres
-        writer.writerow(["top_genre_rank", "genre", "count"])
-        for idx, entry in enumerate(stats["top_genres"], start=1):
-            writer.writerow([idx, entry["genre"], entry["count"]])
-
-        writer.writerow([])
-        writer.writerow(["generated_at", generated_at])
-
-    return out_path
-=======
 def _discover_movie_root() -> str:
     """Discover where movie data lives on disk.
 
@@ -401,5 +240,4 @@
 
 # .. note::
 #    Parts of this file comments and basic scaffolding were auto-completed by VS Code.
-#    Core logic and subsequent modifications were implemented by the author(s).
->>>>>>> 1159f9c2
+#    Core logic and subsequent modifications were implemented by the author(s).