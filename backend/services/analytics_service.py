--- conflicted
+++ resolved
@@ -8,14 +8,10 @@
 from pathlib import Path
 from typing import Any, Dict, Iterable, List
 
-<<<<<<< HEAD
 from fastapi import HTTPException, status
 
 from repositories.reviews_repo import CSVReviewRepo
 from schemas.reviews import ReviewCreate, ReviewOut, ReviewUpdate
-=======
-from repositories.reviews_repo import CSVReviewRepo
->>>>>>> a6ccaf58
 
 # Shared review repository (for reading review CSVs)
 _repo = CSVReviewRepo()
