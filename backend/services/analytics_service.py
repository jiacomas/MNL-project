# Reviews service
from __future__ import annotations

import uuid
from datetime import datetime, timezone
from typing import List, Optional

from fastapi import HTTPException, status

from repositories.reviews_repo import CSVReviewRepo
from schemas.reviews import ReviewCreate, ReviewOut, ReviewUpdate

_repo = CSVReviewRepo()
from dataclasses import dataclass
<<<<<<< HEAD
from datetime import datetime, UTC
from typing import List
=======
from datetime import UTC, datetime
from pathlib import Path
from typing import Any, List

# ---------------------------------------------------------------------------
# Paths
# ---------------------------------------------------------------------------
# This file lives in backend/app/services/
# parents[0] -> services, parents[1] -> app, parents[2] -> backend, parents[3] -> project root
SERVICES_DIR = Path(__file__).resolve().parent
APP_DIR = SERVICES_DIR.parent
BACKEND_DIR = APP_DIR.parent
PROJECT_ROOT = BACKEND_DIR.parent
>>>>>>> 2c38dbcf


def create_review(payload: ReviewCreate) -> ReviewOut:
    """Create a new review (one per user per movie)."""
    existing = _repo.get_by_user(payload.movie_id, payload.user_id)
    if existing:
        raise HTTPException(
            status_code=status.HTTP_400_BAD_REQUEST,
            detail="User has already reviewed this movie. Use update instead.",
        )

    now = datetime.now(timezone.utc)
    review = ReviewOut(
        id=str(uuid.uuid4()),
        user_id=payload.user_id,
        movie_id=payload.movie_id,
        rating=payload.rating,
        comment=payload.comment,
        created_at=now,
        updated_at=now,
    )
    return _repo.create(review)


def list_reviews(
    movie_id: str,
    limit: int = 50,
    cursor: Optional[int] = None,
    min_rating: Optional[int] = None,
) -> tuple[List[ReviewOut], Optional[int]]:
    """List reviews for a movie with pagination and optional filters."""
    return _repo.list_by_movie(
        movie_id,
        limit=limit,
        cursor=cursor,
        min_rating=min_rating,
    )


def update_review(
    movie_id: str,
    review_id: str,
    current_user_id: str,
    payload: ReviewUpdate,
) -> ReviewOut:
    """Update an existing review; only the author may update."""
    existing = _repo.get_by_id(movie_id, review_id)
    if not existing:
        raise HTTPException(
            status_code=status.HTTP_404_NOT_FOUND,
            detail="Review not found.",
        )

    if existing.user_id != current_user_id:
        # Review exists but belongs to someone else -> 403
        raise HTTPException(
            status_code=status.HTTP_403_FORBIDDEN,
            detail="Not authorized to update this review.",
        )

    updated = ReviewOut(
        # keep immutable fields from existing
        **existing.model_dump(exclude={"rating", "comment", "updated_at"}),
        rating=payload.rating if payload.rating is not None else existing.rating,
        comment=payload.comment if payload.comment is not None else existing.comment,
        updated_at=datetime.now(timezone.utc),
    )
    return _repo.update(updated)


def delete_review(movie_id: str, review_id: str, current_user_id: str) -> None:
    """Delete a review.

    Rules (what the tests expect):
    * If the review does not exist -> 404.
    * If the review exists but current_user_id is not the author -> 403.
    * If the review exists and user is the author -> delete it.
    """
    existing = _repo.get_by_id(movie_id, review_id)
    if not existing:
        # No such review at all -> 404
        raise HTTPException(
            status_code=status.HTTP_404_NOT_FOUND,
            detail="Review not found.",
        )

    if existing.user_id != current_user_id:
        # Review exists but belongs to another user -> 403 (this is the failing test)
        raise HTTPException(
            status_code=status.HTTP_403_FORBIDDEN,
            detail="Not authorized to delete this review.",
        )

    _repo.delete(movie_id, review_id)


def get_user_review(movie_id: str, user_id: str) -> Optional[ReviewOut]:
    """Return a user's own review for a movie, or None if not found."""
    return _repo.get_by_user(movie_id, user_id)


# .. note::
#    Parts of this file comments and basic scaffolding were auto-completed by VS Code.
#    Core logic and subsequent modifications were implemented by the author(s).<|MERGE_RESOLUTION|>--- conflicted
+++ resolved
@@ -11,26 +11,8 @@
 from schemas.reviews import ReviewCreate, ReviewOut, ReviewUpdate
 
 _repo = CSVReviewRepo()
-from dataclasses import dataclass
-<<<<<<< HEAD
-from datetime import datetime, UTC
+from datetime import datetime
 from typing import List
-=======
-from datetime import UTC, datetime
-from pathlib import Path
-from typing import Any, List
-
-# ---------------------------------------------------------------------------
-# Paths
-# ---------------------------------------------------------------------------
-# This file lives in backend/app/services/
-# parents[0] -> services, parents[1] -> app, parents[2] -> backend, parents[3] -> project root
-SERVICES_DIR = Path(__file__).resolve().parent
-APP_DIR = SERVICES_DIR.parent
-BACKEND_DIR = APP_DIR.parent
-PROJECT_ROOT = BACKEND_DIR.parent
->>>>>>> 2c38dbcf
-
 
 def create_review(payload: ReviewCreate) -> ReviewOut:
     """Create a new review (one per user per movie)."""
