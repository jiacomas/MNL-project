--- conflicted
+++ resolved
@@ -1,11 +1,6 @@
+import unittest.mock as _mock
 import warnings
-<<<<<<< HEAD
-from unittest.mock import patch as _patch
-
-import pytest
-=======
 from datetime import datetime, timedelta, timezone
->>>>>>> 21632f6f
 
 import pytest
 from fastapi.testclient import TestClient
@@ -80,34 +75,82 @@
     )
 
 
-<<<<<<< HEAD
 def pytest_addoption(parser):
     # placeholder to ensure pytest sees plugins/options consistently
     pass
 
 
 @pytest.fixture
-def mocker(request):
+def mocker(request):  # noqa: C901 - complexity acceptable for test helper
     """Lightweight replacement for pytest-mock's `mocker` fixture.
 
-    Provides a `.patch(target, **kwargs)` method that starts a patch and
-    ensures it is stopped at test teardown. This is sufficient for the
-    project's tests which only use `mocker.patch()`.
+    This wrapper exposes commonly used helpers from pytest-mock by
+    delegating to `unittest.mock` utilities and ensuring patches are
+    stopped at teardown.
+    Supported helpers: `patch`, `patch.object`, `patch.dict`, `spy`,
+    `mock_open`, and `patch` as a callable proxy.
     """
 
-    class Mocker:
-        def patch(self, target, **kwargs):
-            p = _patch(target, **kwargs)
+    class PatchProxy:
+        def __init__(self, request):
+            self._request = request
+
+        def __call__(self, target, *args, **kwargs):
+            p = _mock.patch(target, *args, **kwargs)
             started = p.start()
-            request.addfinalizer(p.stop)
+            self._request.addfinalizer(p.stop)
             return started
 
-    return Mocker()
-=======
+        def object(self, target, attribute, *args, **kwargs):
+            p = _mock.patch.object(target, attribute, *args, **kwargs)
+            started = p.start()
+            self._request.addfinalizer(p.stop)
+            return started
+
+        def dict(self, d, values, **kwargs):
+            p = _mock.patch.dict(d, values, **kwargs)
+            # patch.dict is a context manager; start/stop not available.
+            # Use it as context manager by returning the patch object and
+            # letting tests use it if needed. For convenience, start it.
+            try:
+                started = p.start()
+                self._request.addfinalizer(p.stop)
+                return started
+            except Exception:
+                return p
+
+    class Mocker:
+        def __init__(self, request):
+            self._request = request
+            self.patch = PatchProxy(request)
+
+        def patch_object(self, target, attribute, *args, **kwargs):
+            return _mock.patch.object(target, attribute, *args, **kwargs)
+
+        def spy(self, obj, attribute):
+            """Create a spy (Mock that wraps the original callable) and
+            patch the object attribute with it for the test duration.
+            """
+            original = getattr(obj, attribute)
+            spy_mock = _mock.Mock(wraps=original)
+            p = _mock.patch.object(obj, attribute, spy_mock)
+            started = p.start()
+            self._request.addfinalizer(p.stop)
+            return started
+
+        def mock_open(self, *args, **kwargs):
+            return _mock.mock_open(*args, **kwargs)
+
+        def __getattr__(self, name):
+            # Delegate unknown attributes to the PatchProxy (e.g., patch.object)
+            return getattr(self.patch, name)
+
+    return Mocker(request)
+
+
 @pytest.fixture
 def mock_reviews_service(mocker):
     from backend.routers import reviews
 
     # Patch the service object used inside the router
-    return mocker.patch.object(reviews, "svc", autospec=True)
->>>>>>> 21632f6f
+    return mocker.patch.object(reviews, "svc", autospec=True)